--- conflicted
+++ resolved
@@ -8,17 +8,15 @@
 	"bufio"
 	"fmt"
 	"io/ioutil"
-<<<<<<< HEAD
 
 	"net"
-=======
->>>>>>> 7e712126
 	"os"
 	"os/user"
 	"path/filepath"
 	"time"
 
 	"golang.org/x/crypto/ssh"
+	"golang.org/x/crypto/ssh/agent"
 )
 
 const (
@@ -74,7 +72,6 @@
 		auths = append(auths, ssh.Password(ssh_conf.Password))
 	}
 
-<<<<<<< HEAD
 	if pubKey, err := getKeyFile(ssh_conf.Key); err == nil {
 		auths = append(auths, ssh.PublicKeys(pubKey))
 	}
@@ -82,7 +79,7 @@
 	if sshAgent, err := net.Dial("unix", os.Getenv("SSH_AUTH_SOCK")); err == nil {
 		auths = append(auths, ssh.PublicKeysCallback(agent.NewClient(sshAgent).Signers))
 		defer sshAgent.Close()
-=======
+	}
 	// Default port 22
 	if ssh_conf.Port == "" {
 		ssh_conf.Port = "22"
@@ -91,7 +88,6 @@
 	// Default current user
 	if ssh_conf.User == "" {
 		ssh_conf.User = os.Getenv("USER")
->>>>>>> 7e712126
 	}
 
 	config := &ssh.ClientConfig{
